--- conflicted
+++ resolved
@@ -11,11 +11,8 @@
 - PR #45 - Refactor `_signaltools.py` to use new Numba/CuPy framework
 - PR #50 - Update README to reorganize install instructions
 - PR #55 - Update notebooks to use timeit instead of time
-<<<<<<< HEAD
 - PR #56 - Ability to precompile select Numba/CuPy kernel on import
-=======
 - PR #60 - Updated decimate function to use an existing FIR window
->>>>>>> b481903e
 
 ## Bug Fixes
 - PR #44 - Fix issues in pytests 
