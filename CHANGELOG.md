<<<<<<< HEAD
# cuSignal 0.19.0 (Date TBD)

## New Features

## Improvements

## Bug Fixes

# 0.18.0
=======
# cuSignal 0.18.0 (24 Feb 2021)
>>>>>>> bc8598c6

## Bug Fixes 🐛

- Fix labeler.yml GitHub Action (#301) @ajschmidt8
- Fix Branch 0.18 merge 0.17 (#298) @BradReesWork

## Documentation 📖

- Add WSL instructions for cuSignal Windows Builds (#323) @awthomp
- Fix Radar API Docs (#311) @awthomp
- Update cuSignal Documentation to Include Radar Functions (#309) @awthomp
- Specify CuPy install time on Jetson Platform (#306) @awthomp
- Update README to optimize CuPy build time on Jetson (#305) @awthomp

## New Features 🚀

- Include scaffolding for new radar/phased array module and add new pulse compression feature (#300) @awthomp

## Improvements 🛠️

- Update stale GHA with exemptions &amp; new labels (#321) @mike-wendt
- Add GHA to mark issues/prs as stale/rotten (#319) @Ethyling
- Prepare Changelog for Automation (#314) @ajschmidt8
- Auto-label PRs based on their content (#313) @jolorunyomi
- Fix typo in convolution jupyter notebook example (#310) @awthomp
- Add Pulse-Doppler Processing to radartools (#307) @awthomp
- Create labeler.yml (#299) @jolorunyomi
- Clarify GPU timing in E2E Jupyter Notebook (#297) @awthomp
- Bump cuSignal Version (#296) @awthomp

# cuSignal 0.17.0 (10 Dec 2020)

## New Features
- PR #241 - Add inverse_complex_cepstrum and minimum_phase to acoustics module
- PR #270 - Add second and third order convolutions as convolve1d2o and convolve1d3o 
- PR #274 - Add nightly benchmarks to CI

## Improvements
- PR #267 - Various optimization across all functions
- PR #271 - Increase robustness of testing
- PR #280 - Fixing issue when reading sigmf data from parent folder
- PR #282 - Update README to reflect current versions

## Bug Fixes
- PR #272 Fix bug in gausspulse
- PR #275 Improve gpuCI Scripts
- PR #281 Fix erroneous path in CI scripts
- PR #286 Update conda install command in notebook

# cuSignal 0.16.0 (21 Oct 2020)

## New Features
- PR #185 - Add function to translate PyCUDA gpuarray to CuPy ndarray
- PR #195 - Add explicit FIR filter functionality
- PR #199 - Added Ampere support
- PR #208 - Remove CuPy v8 req for Kalman filter
- PR #210 - Add signal scope example to notebooks

## Improvements
- PR #196 - Update README for cuSignal 0.15
- PR #200 - Add if constexpr to binary reader
- PR #202 - Performance improvement to Lombscargle
- PR #203 - Update build process
- PR #207 - Add CUDA 10 compatibility with polyphase channelizer
- PR #211 - Add firfilter and channelize_poly to documentation; remove CPU only version of channelizer
- PR #212 - Add KF to documentation build
- PR #213 - Graceful handling of filter tap limit for polyphase channelizer
- PR #215 - Improve doc formating for filtering operations
- PR #219 - Add missing pytests
- PR #222 - Improved performance for various window functions
- PR #235 - Improve Wavelets functions performance
- PR #236 - Improve Bsplines functions performance
- PR #242 - Add PyTorch disclaimer to notebook
- PR #243 - Improve Peak Finding function performance
- PR #249 - Update README to add SDR integration instructions and improved install clarity
- PR #250 - Update ci/local/README.md
- PR #256 - Update to CuPy 8.0.0
- PR #260 - Optimize waveform functions

## Bug Fixes
- PR #214 - Fix grid-stride loop bug in polyphase channelizer
- PR #218 - Remove fatbins from source code on GH
- PR #221 - Synchronization issue with cusignal testing
- PR #237 - Update conda build files so fatbins are generated
- PR #239 - Fix mode issue in peak finding module
- PR #245 - Reduce number of default build architectures
- PR #246 - Remove lfiltic function
- PR #248 - Fix channelizer bugs
- PR #254 - Use CuPy v8 FFT cache plan
- PR #259 - Fix notebook error handling in gpuCI
- PR #263 - Remove precompile_kernels() from io_examples
- PR #264 - Fix Build error w/ nvidia-smi

# cuSignal 0.15.0 (26 Aug 2020)

## New Features
- PR #69 - Multi-point Kalman Filter
- PR #144 - Added AIR-T conda recipe
- PR #119 - Added code of conduct
- PR #122 - GPU accelerated SigMF Reader
- PR #130 - Reorg tests and benchmarks to match #83 code refactor
- PR #136 - Split reader and writer in IO packages and update docs
- PR #146 - Add compatibility with Scipy 1.5.0; Default to SciPy > 1.5
- PR #149 - Update Jetson conda to miniforge, Fix CoC, and Add SciPy Talk
- PR #148 - Load fatbin at runtime
- PR #69 - Multi-point Kalman Filter
- PR #158 - Add debug flag for debugging
- PR #161 - Basic implementation of polyphase channelizer

## Improvements
- PR #112 - Remove Numba kernels
- PR #121 - Add docs build script
- PR #126 - Install dependencies via meta package
- PR #132 - Add IO API guide Jupyter notebook
- PR #133 - Add IO module to cusignal docs
- PR #160 - Update KF functionality
- PR #170 - Combine tests and benchmarks
- PR #173 - Hardcode SOS width
- PR #181 - Added estimation notebook

## Bug Fixes
- PR #164 - Fix typos in the rest of the example code.
- PR #162 - Fix typo in example plotting code
- PR #116 - Fix stream usage on CuPy raw kernels
- PR #124 - Remove cp_stream and autosync
- PR #127 - Fix selected documentation formatting errors
- PR #138 - Fix overflow issues in `upfirdn`
- PR #139 - Fixes packaging of python package
- PR #143 - Fix six package missing with Scipy 1.5
- PR #152 - Fix error in detrend related to missing indexing support with cp.r_
- PR #150 - Fix upfirdn output len for Scipy 1.5
- PR #155 - Update CI local docker build
- PR #153 - Fix issue with incorrect docker image being used in local build script
- PR #157 - Add docs for Kalman Filter
- PR #165 - Fix Kalman Filter version check
- PR #174 - Fix bug in KF script
- PR #175 - Update E2E Notebook for PyTorch 1.4, Fix SegFault
- PR #179 - Fix CuPy 8.0dev CI build error

# cuSignal 0.14 (03 Jun 2020)

## New Features
- PR #43 - Add pytest-benchmarks tests
- PR #48 - Addition of decimate for FIR ftypes
- PR #49 - Add CuPy Module for convolve2d and correlate2d
- PR #51 - Add CuPy Module for lombscargle, along with tests/benchmarks
- PR #62 - Add CuPy Module for 1d convolve and correlate, along with tests/benchmarks
- PR #66 - Add CuPy Module for 2d upfirdn, along with tests/benchmarks
- PR #73 - Local gpuCI build script
- PR #75 - Add accelerated `lfilter` method.
- PR #82 - Implement `autosync` to synchronize raw kernels by default
- PR #99 - Implement `sosfilt` as an alternative to `lfilter`

## Improvements
- PR #40 - Ability to specify time/freq domain for resample.
- PR #45 - Refactor `_signaltools.py` to use new Numba/CuPy framework
- PR #50 - Update README to reorganize install instructions
- PR #55 - Update notebooks to use timeit instead of time
- PR #56 - Ability to precompile select Numba/CuPy kernel on import
- PR #60 - Updated decimate function to use an existing FIR window
- PR #61 - Fix link in README
- PR #65 - Added deprecation warning for Numba kernels
- PR #67 - cuSignal code refactor and documentation update
- PR #71 - README spelling and conda install fixes
- PR #78 - Ported lfilter to CuPy Raw Kernel (only 1D functional)
- PR #83 - Implement code refactor
- PR #84 - Update minimum versions of CuPy and Numba and associated conda envs
- PR #87 - Update lfilter documentation to clarifiy single-threaded perf
- PR #89 - Include data types in tests and benchmarks
- PR #95 - Add `.gitattributes` to remove notebooks from GitHub stats
- PR #97 - Add pytest-benchmark to conda ymls and update conda env name
- PR #98 - Update documentation to show pytest-benchmark usage and link to API docs
- PR #101 - Add notebook testing to CI
- PR #103 - Update notebooks to match new code structure
- PR #110 - Update README for 0.14 release
- PR #113 - Add git commit to conda package

## Bug Fixes
- PR #44 - Fix issues in pytests
- PR #52 - Mirror API change in Numba 0.49
- PR #70 - Typo fix in docs api.rst that broke build
- PR #93 - Remove `lfilter` due to poor performance in real-time applications
- PR #96 - Move data type check to `_populate_kernel_cache`
- PR #104 - Fix flake8 errors

# cuSignal 0.13 (31 Mar 2020)

## New Features
- PR #6 - Added Simple WFM Demodulation, Jupyter Notebook with SoapySDR integration
- PR #17 - Add conda recipe and gpuCI scripts
- PR #22 - Addition of real and complex cepstrum for speech/acoustic signal processing
- PR #25 - Raw CuPy Module for upfirdn

## Improvements
- PR #5 - Update cuSignal install directions for Windows OS.
- PR #9 - Update cuSignal documentation and Conda install ymls to better support Jetson Devices and prune dependencies
- PR #11 - Update cuSignal structure to match other RAPIDS projects
- PR #20 - Updated conda environment and README file
- PR #26 - Cache raw CuPy kernels in upfirdn
- PR #28 - Add use_numba documentation in upfirdn and resample_poly; remove int support
- PR #29 - Fix typos in README
- PR #30 - Add Apache 2.0 license header to acoustics.py
- PR #31 - Adding stream support and additional data types to upfirdn
- PR #32 - Enable filter coefficient reuse across multiple calls to resample_poly and performance bug fixes
- PR #34 - Implement CuPy kernels as module object and templating
- PR #35 - Make upfirdn's kernel caching more generic; support 2D
- PR #36 - Set default upfirdn/resample_poly behavior to use Raw CuPy CUDA kernel rather than Numba; Doc updates

## Bug Fixes
- PR #4 - Direct method convolution isn't supported in CuPy, defaulting to NumPy [Examine in future for performance]
- PR #33 - Removes the conda test phase
- PR #37 - Fix docs to include all cuSignal modules
- PR #38 - Fix version in docs configuration

# cuSignal 0.1 (04 Nov 2019)

## New Features

Initial commit of cuSignal featuring support for:

* **Convolution**
  * convolve - all methods other than direct
  * correlate - all methods other than direct
  * convolve2d
  * correlate2d
  * fftconvolve
  * choose_conv_method
* **B-splines**
  * cubic
  * quadratic
  * gauss_spline
* **Filtering**
  * wiener
  * lfiltic
  * hilbert
  * hilbert2
  * resample
  * resample_poly
  * upfirdn
* **Filter Design**
  * bilinear_zpk
  * firwin
  * iirfilter
  * cmplx_sort
* **Waveforms**
  * chirp
  * gausspulse
  * max_len_seq
  * square
* **Window Functions**
  * get_window
  * barthann
  * bartlett
  * blackman
  * blackmanharris
  * bohman
  * boxcar
  * chebwin
  * cosine
  * exponential
  * flattop
  * gaussian
  * general_cosine
  * general_gaussian
  * general_hamming
  * hamming
  * hann
  * kaiser
  * nuttall
  * triang
  * tukey
* **Wavelets**
  * morlet
  * ricker
  * cwt
* **Peak Finding**
  * argrelmin
  * argrelmax
  * rgrelextrema
* **Spectral Analysis**
  * periodogram
  * welch
  * csd
  * coherence
  * spectrogram
  * vectorstrength
  * stft
  * lombscargle
* **Extensions of Scipy Signal**
  * freq_shift - Frequency shift signal<|MERGE_RESOLUTION|>--- conflicted
+++ resolved
@@ -1,4 +1,3 @@
-<<<<<<< HEAD
 # cuSignal 0.19.0 (Date TBD)
 
 ## New Features
@@ -7,10 +6,7 @@
 
 ## Bug Fixes
 
-# 0.18.0
-=======
 # cuSignal 0.18.0 (24 Feb 2021)
->>>>>>> bc8598c6
 
 ## Bug Fixes 🐛
 
