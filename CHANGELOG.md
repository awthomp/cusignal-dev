<<<<<<< HEAD
# cuSignal 0.14 (Date TBD)

## New Features

## Improvements
- PR #40 - Ability to specify time/freq domain for resample.

## Bug Fixes
- PR #44 - Fix issues in pytests 

# cuSignal 0.13 (Date TBD)
=======
# cuSignal 0.13 (31 Mar 2020)
>>>>>>> 1c73a999

## New Features
- PR #6 - Added Simple WFM Demodulation, Jupyter Notebook with SoapySDR integration
- PR #17 - Add conda recipe and gpuCI scripts
- PR #22 - Addition of real and complex cepstrum for speech/acoustic signal processing
- PR #25 - Raw CuPy Module for upfirdn

## Improvements
- PR #5 - Update cuSignal install directions for Windows OS.
- PR #9 - Update cuSignal documentation and Conda install ymls to better support Jetson Devices and prune dependencies
- PR #11 - Update cuSignal structure to match other RAPIDS projects
- PR #20 - Updated conda environment and README file
- PR #26 - Cache raw CuPy kernels in upfirdn
- PR #28 - Add use_numba documentation in upfirdn and resample_poly; remove int support
- PR #29 - Fix typos in README
- PR #30 - Add Apache 2.0 license header to acoustics.py
- PR #31 - Adding stream support and additional data types to upfirdn
- PR #32 - Enable filter coefficient reuse across multiple calls to resample_poly and performance bug fixes
- PR #34 - Implement CuPy kernels as module object and templating
- PR #35 - Make upfirdn's kernel caching more generic; support 2D
- PR #36 - Set default upfirdn/resample_poly behavior to use Raw CuPy CUDA kernel rather than Numba; Doc updates

## Bug Fixes
- PR #4 - Direct method convolution isn't supported in CuPy, defaulting to NumPy [Examine in future for performance]
- PR #33 - Removes the conda test phase
- PR #37 - Fix docs to include all cuSignal modules
- PR #38 - Fix version in docs configuration

# cuSignal 0.1 (04 Nov 2019)

## New Features

Initial commit of cuSignal featuring support for:

* **Convolution**
  * convolve - all methods other than direct
  * correlate - all methods other than direct
  * convolve2d
  * correlate2d
  * fftconvolve
  * choose_conv_method
* **B-splines**
  * cubic
  * quadratic
  * gauss_spline
* **Filtering**
  * wiener
  * lfiltic
  * hilbert
  * hilbert2
  * resample
  * resample_poly
  * upfirdn
* **Filter Design**
  * bilinear_zpk
  * firwin
  * iirfilter
  * cmplx_sort
* **Waveforms**
  * chirp
  * gausspulse
  * max_len_seq
  * square
* **Window Functions**
  * get_window
  * barthann
  * bartlett
  * blackman
  * blackmanharris
  * bohman
  * boxcar
  * chebwin
  * cosine
  * exponential
  * flattop
  * gaussian
  * general_cosine
  * general_gaussian
  * general_hamming
  * hamming
  * hann
  * kaiser
  * nuttall
  * triang
  * tukey
* **Wavelets**
  * morlet
  * ricker
  * cwt
* **Peak Finding**
  * argrelmin
  * argrelmax
  * rgrelextrema
* **Spectral Analysis**
  * periodogram
  * welch
  * csd
  * coherence
  * spectrogram
  * vectorstrength
  * stft
  * lombscargle
* **Extensions of Scipy Signal**
  * freq_shift - Frequency shift signal<|MERGE_RESOLUTION|>--- conflicted
+++ resolved
@@ -1,4 +1,3 @@
-<<<<<<< HEAD
 # cuSignal 0.14 (Date TBD)
 
 ## New Features
@@ -9,10 +8,7 @@
 ## Bug Fixes
 - PR #44 - Fix issues in pytests 
 
-# cuSignal 0.13 (Date TBD)
-=======
 # cuSignal 0.13 (31 Mar 2020)
->>>>>>> 1c73a999
 
 ## New Features
 - PR #6 - Added Simple WFM Demodulation, Jupyter Notebook with SoapySDR integration
