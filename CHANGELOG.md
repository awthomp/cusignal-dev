--- conflicted
+++ resolved
@@ -14,11 +14,8 @@
 - PR #55 - Update notebooks to use timeit instead of time
 - PR #56 - Ability to precompile select Numba/CuPy kernel on import
 - PR #60 - Updated decimate function to use an existing FIR window
-<<<<<<< HEAD
+- PR #65 - Added deprecation warning for Numba kernels
 - PR #67 - cuSignal code refactor and documentation update
-=======
-- PR #65 - Added deprecation warning for Numba kernels
->>>>>>> 90d705ea
 
 ## Bug Fixes
 - PR #44 - Fix issues in pytests 
