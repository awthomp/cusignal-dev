--- conflicted
+++ resolved
@@ -16,11 +16,8 @@
 - PR #29 - Fix typos in README
 - PR #30 - Add Apache 2.0 license header to acoustics.py
 - PR #31 - Adding stream support and additional data types to upfirdn
-<<<<<<< HEAD
+- PR #32 - Enable filter coefficient reuse across multiple calls to resample_poly and performance bug fixes
 - PR #34 - Implement CuPy kernels as module object and templating
-=======
-- PR #32 - Enable filter coefficient reuse across multiple calls to resample_poly and performance bug fixes
->>>>>>> 3af2c156
 
 ## Bug Fixes
 - PR #4 - Direct method convolution isn't supported in CuPy, defaulting to NumPy [Examine in future for performance]
