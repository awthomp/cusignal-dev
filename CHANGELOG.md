# cuSignal 0.16.0 (Date TBD)

## New Features
- PR #185 - Add function to translate PyCUDA gpuarray to CuPy ndarray
- PR #195 - Add explicit FIR filter functionality

## Improvements
- PR #196 - Update README for cuSignal 0.15
<<<<<<< HEAD
- PR #200 - Add if constexpr to binary reader
=======
- PR #203 - Update build process
>>>>>>> ac9f9455

## Bug Fixes


# cuSignal 0.15.0 (26 Aug 2020)

## New Features
- PR #69 - Multi-point Kalman Filter
- PR #144 - Added AIR-T conda recipe
- PR #119 - Added code of conduct
- PR #122 - GPU accelerated SigMF Reader
- PR #130 - Reorg tests and benchmarks to match #83 code refactor
- PR #136 - Split reader and writer in IO packages and update docs
- PR #146 - Add compatibility with Scipy 1.5.0; Default to SciPy > 1.5
- PR #149 - Update Jetson conda to miniforge, Fix CoC, and Add SciPy Talk
- PR #148 - Load fatbin at runtime
- PR #69 - Multi-point Kalman Filter
- PR #158 - Add debug flag for debugging
- PR #161 - Basic implementation of polyphase channelizer

## Improvements
- PR #112 - Remove Numba kernels
- PR #121 - Add docs build script
- PR #126 - Install dependencies via meta package
- PR #132 - Add IO API guide Jupyter notebook
- PR #133 - Add IO module to cusignal docs
- PR #160 - Update KF functionality
- PR #170 - Combine tests and benchmarks
- PR #173 - Hardcode SOS width
- PR #181 - Added estimation notebook

## Bug Fixes
- PR #164 - Fix typos in the rest of the example code.
- PR #162 - Fix typo in example plotting code
- PR #116 - Fix stream usage on CuPy raw kernels
- PR #124 - Remove cp_stream and autosync
- PR #127 - Fix selected documentation formatting errors
- PR #138 - Fix overflow issues in `upfirdn`
- PR #139 - Fixes packaging of python package
- PR #143 - Fix six package missing with Scipy 1.5
- PR #152 - Fix error in detrend related to missing indexing support with cp.r_
- PR #150 - Fix upfirdn output len for Scipy 1.5
- PR #155 - Update CI local docker build
- PR #153 - Fix issue with incorrect docker image being used in local build script
- PR #157 - Add docs for Kalman Filter
- PR #165 - Fix Kalman Filter version check
- PR #174 - Fix bug in KF script
- PR #175 - Update E2E Notebook for PyTorch 1.4, Fix SegFault
- PR #179 - Fix CuPy 8.0dev CI build error

# cuSignal 0.14 (03 Jun 2020)

## New Features
- PR #43 - Add pytest-benchmarks tests
- PR #48 - Addition of decimate for FIR ftypes
- PR #49 - Add CuPy Module for convolve2d and correlate2d
- PR #51 - Add CuPy Module for lombscargle, along with tests/benchmarks
- PR #62 - Add CuPy Module for 1d convolve and correlate, along with tests/benchmarks
- PR #66 - Add CuPy Module for 2d upfirdn, along with tests/benchmarks
- PR #73 - Local gpuCI build script
- PR #75 - Add accelerated `lfilter` method.
- PR #82 - Implement `autosync` to synchronize raw kernels by default
- PR #99 - Implement `sosfilt` as an alternative to `lfilter`

## Improvements
- PR #40 - Ability to specify time/freq domain for resample.
- PR #45 - Refactor `_signaltools.py` to use new Numba/CuPy framework
- PR #50 - Update README to reorganize install instructions
- PR #55 - Update notebooks to use timeit instead of time
- PR #56 - Ability to precompile select Numba/CuPy kernel on import
- PR #60 - Updated decimate function to use an existing FIR window
- PR #61 - Fix link in README
- PR #65 - Added deprecation warning for Numba kernels
- PR #67 - cuSignal code refactor and documentation update
- PR #71 - README spelling and conda install fixes
- PR #78 - Ported lfilter to CuPy Raw Kernel (only 1D functional)
- PR #83 - Implement code refactor
- PR #84 - Update minimum versions of CuPy and Numba and associated conda envs
- PR #87 - Update lfilter documentation to clarifiy single-threaded perf
- PR #89 - Include data types in tests and benchmarks
- PR #95 - Add `.gitattributes` to remove notebooks from GitHub stats
- PR #97 - Add pytest-benchmark to conda ymls and update conda env name
- PR #98 - Update documentation to show pytest-benchmark usage and link to API docs
- PR #101 - Add notebook testing to CI
- PR #103 - Update notebooks to match new code structure
- PR #110 - Update README for 0.14 release
- PR #113 - Add git commit to conda package

## Bug Fixes
- PR #44 - Fix issues in pytests 
- PR #52 - Mirror API change in Numba 0.49
- PR #70 - Typo fix in docs api.rst that broke build
- PR #93 - Remove `lfilter` due to poor performance in real-time applications
- PR #96 - Move data type check to `_populate_kernel_cache`
- PR #104 - Fix flake8 errors

# cuSignal 0.13 (31 Mar 2020)

## New Features
- PR #6 - Added Simple WFM Demodulation, Jupyter Notebook with SoapySDR integration
- PR #17 - Add conda recipe and gpuCI scripts
- PR #22 - Addition of real and complex cepstrum for speech/acoustic signal processing
- PR #25 - Raw CuPy Module for upfirdn

## Improvements
- PR #5 - Update cuSignal install directions for Windows OS.
- PR #9 - Update cuSignal documentation and Conda install ymls to better support Jetson Devices and prune dependencies
- PR #11 - Update cuSignal structure to match other RAPIDS projects
- PR #20 - Updated conda environment and README file
- PR #26 - Cache raw CuPy kernels in upfirdn
- PR #28 - Add use_numba documentation in upfirdn and resample_poly; remove int support
- PR #29 - Fix typos in README
- PR #30 - Add Apache 2.0 license header to acoustics.py
- PR #31 - Adding stream support and additional data types to upfirdn
- PR #32 - Enable filter coefficient reuse across multiple calls to resample_poly and performance bug fixes
- PR #34 - Implement CuPy kernels as module object and templating
- PR #35 - Make upfirdn's kernel caching more generic; support 2D
- PR #36 - Set default upfirdn/resample_poly behavior to use Raw CuPy CUDA kernel rather than Numba; Doc updates

## Bug Fixes
- PR #4 - Direct method convolution isn't supported in CuPy, defaulting to NumPy [Examine in future for performance]
- PR #33 - Removes the conda test phase
- PR #37 - Fix docs to include all cuSignal modules
- PR #38 - Fix version in docs configuration

# cuSignal 0.1 (04 Nov 2019)

## New Features

Initial commit of cuSignal featuring support for:

* **Convolution**
  * convolve - all methods other than direct
  * correlate - all methods other than direct
  * convolve2d
  * correlate2d
  * fftconvolve
  * choose_conv_method
* **B-splines**
  * cubic
  * quadratic
  * gauss_spline
* **Filtering**
  * wiener
  * lfiltic
  * hilbert
  * hilbert2
  * resample
  * resample_poly
  * upfirdn
* **Filter Design**
  * bilinear_zpk
  * firwin
  * iirfilter
  * cmplx_sort
* **Waveforms**
  * chirp
  * gausspulse
  * max_len_seq
  * square
* **Window Functions**
  * get_window
  * barthann
  * bartlett
  * blackman
  * blackmanharris
  * bohman
  * boxcar
  * chebwin
  * cosine
  * exponential
  * flattop
  * gaussian
  * general_cosine
  * general_gaussian
  * general_hamming
  * hamming
  * hann
  * kaiser
  * nuttall
  * triang
  * tukey
* **Wavelets**
  * morlet
  * ricker
  * cwt
* **Peak Finding**
  * argrelmin
  * argrelmax
  * rgrelextrema
* **Spectral Analysis**
  * periodogram
  * welch
  * csd
  * coherence
  * spectrogram
  * vectorstrength
  * stft
  * lombscargle
* **Extensions of Scipy Signal**
  * freq_shift - Frequency shift signal<|MERGE_RESOLUTION|>--- conflicted
+++ resolved
@@ -6,11 +6,8 @@
 
 ## Improvements
 - PR #196 - Update README for cuSignal 0.15
-<<<<<<< HEAD
 - PR #200 - Add if constexpr to binary reader
-=======
 - PR #203 - Update build process
->>>>>>> ac9f9455
 
 ## Bug Fixes
 
