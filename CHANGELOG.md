# cuSignal 0.13 (Date TBD)

## New Features
- PR #6 - Added Simple WFM Demodulation, Jupyter Notebook with SoapySDR integration
- PR #17 - Add conda recipe and gpuCI scripts
<<<<<<< HEAD
=======
- PR #22 - Addition of real and complex cepstrum for speech/acoustic signal processing
>>>>>>> aea170ea
- PR #25 - Raw CuPy Module for upfirdn

## Improvements
- PR #5 - Update cuSignal install directions for Windows OS.
- PR #9 - Update cuSignal documentation and Conda install ymls to better support Jetson Devices and prune dependencies
- PR #11 - Update cuSignal structure to match other RAPIDS projects
- PR #20 - Updated conda environment and README file
- PR #26 - Cache raw CuPy kernels in upfirdn

## Bug Fixes
- PR #4 - Direct method convolution isn't supported in CuPy, defaulting to NumPy [Examine in future for performance]

# cuSignal 0.1 (04 Nov 2019)

## New Features

Initial commit of cuSignal featuring support for:

* **Convolution**
  * convolve - all methods other than direct
  * correlate - all methods other than direct
  * convolve2d
  * correlate2d
  * fftconvolve
  * choose_conv_method
* **B-splines**
  * cubic
  * quadratic
  * gauss_spline
* **Filtering**
  * wiener
  * lfiltic
  * hilbert
  * hilbert2
  * resample
  * resample_poly
  * upfirdn
* **Filter Design**
  * bilinear_zpk
  * firwin
  * iirfilter
  * cmplx_sort
* **Waveforms**
  * chirp
  * gausspulse
  * max_len_seq
  * square
* **Window Functions**
  * get_window
  * barthann
  * bartlett
  * blackman
  * blackmanharris
  * bohman
  * boxcar
  * chebwin
  * cosine
  * exponential
  * flattop
  * gaussian
  * general_cosine
  * general_gaussian
  * general_hamming
  * hamming
  * hann
  * kaiser
  * nuttall
  * triang
  * tukey
* **Wavelets**
  * morlet
  * ricker
  * cwt
* **Peak Finding**
  * argrelmin
  * argrelmax
  * rgrelextrema
* **Spectral Analysis**
  * periodogram
  * welch
  * csd
  * coherence
  * spectrogram
  * vectorstrength
  * stft
  * lombscargle
* **Extensions of Scipy Signal**
  * freq_shift - Frequency shift signal<|MERGE_RESOLUTION|>--- conflicted
+++ resolved
@@ -3,10 +3,7 @@
 ## New Features
 - PR #6 - Added Simple WFM Demodulation, Jupyter Notebook with SoapySDR integration
 - PR #17 - Add conda recipe and gpuCI scripts
-<<<<<<< HEAD
-=======
 - PR #22 - Addition of real and complex cepstrum for speech/acoustic signal processing
->>>>>>> aea170ea
 - PR #25 - Raw CuPy Module for upfirdn
 
 ## Improvements
