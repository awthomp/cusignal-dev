--- conflicted
+++ resolved
@@ -8,7 +8,6 @@
 dependencies:
   - scipy
   - numpy
-<<<<<<< HEAD
   - matplotlib
   - numba>=0.49
   - pytest
@@ -17,9 +16,7 @@
   - sphinx_rtd_theme
   - numpydoc
   - ipython
-=======
   - numba>=0.49
->>>>>>> 06f49f26
   - pip
   - pip:
     - cupy>=7.2.0