--- conflicted
+++ resolved
@@ -28,12 +28,8 @@
     - numpy>=1.17.3
     - boost
     - numba>=0.49.0
-<<<<<<< HEAD
-    - cupy>=7.2.0
+    - cupy>=7.2.0,<8.0.0a0
     - filterpy
-=======
-    - cupy>=7.2.0,<8.0.0a0
->>>>>>> eac07c76
 
 test:
   requires:
