--- conflicted
+++ resolved
@@ -88,135 +88,7 @@
     )
 
 
-<<<<<<< HEAD
-def _lombscargle(x, y, freqs, pgram, y_dot, cp_stream, use_numba):
-=======
-def _populate_kernel_cache(np_type, use_numba, k_type):
-
-    # Check in np_type is a supported option
-    try:
-        numba_type, c_type = _SUPPORTED_TYPES[np_type]
-
-    except ValueError:
-        raise Exception("No kernel found for datatype {}".format(np_type))
-
-    # Check if use_numba is support
-    try:
-        GPUBackend(use_numba)
-
-    except ValueError:
-        raise
-
-    # Check if use_numba is support
-    try:
-        GPUKernel(k_type)
-
-    except ValueError:
-        raise
-
-    # JIT compile the numba kernels
-    if not use_numba:
-        if (str(numba_type), k_type) in _cupy_kernel_cache:
-            return
-        # Instantiate the cupy kernel for this type and compile
-        src = loaded_from_source.substitute(datatype=c_type)
-        module = cp.RawModule(
-            code=src, options=("-std=c++11", "-use_fast_math")
-        )
-        if k_type == GPUKernel.LOMBSCARGLE:
-            _cupy_kernel_cache[
-                (str(numba_type), k_type)
-            ] = module.get_function("_cupy_lombscargle")
-        else:
-            raise NotImplementedError(
-                "No kernel found for k_type {}, datatype {}".format(
-                    k_type, str(numba_type)
-                )
-            )
-
-    else:
-        if (str(numba_type), k_type) in _numba_kernel_cache:
-            return
-        # JIT compile the numba kernels
-        sig = _numba_lombscargle_signature(numba_type)
-        if k_type == GPUKernel.LOMBSCARGLE:
-            _numba_kernel_cache[(str(numba_type), k_type)] = cuda.jit(
-                sig, fastmath=True
-            )(_numba_lombscargle)
-        else:
-            raise NotImplementedError(
-                "No kernel found for k_type {}, datatype {}".format(
-                    k_type, str(numba_type)
-                )
-            )
-
-
-def precompile_kernels(dtype=None, backend=None, k_type=None):
-    r"""
-    Precompile GPU kernels for later use.
-
-    Parameters
-    ----------
-    dtype : numpy datatype or list of datatypes, optional
-        Data types for which kernels should be precompiled. If not
-        specified, all supported data types will be precompiled.
-        Specific to this unit
-            np.float64
-    backend : GPUBackend, optional
-        Which GPU backend to precompile for. If not specified,
-        all supported backends will be precompiled.
-        Specific to this unit
-            GPUBackend.CUPY
-            GPUBackend.NUMBA
-    k_type : GPUKernel, optional
-        Which GPU kernel to compile for. If not specified,
-        all supported kernels will be precompiled.
-        Specific to this unit
-            GPUBackend.LOMBSCARGLE
-        Examples
-    ----------
-    To precompile all kernels in this unit
-    >>> import cusignal
-    >>> from cusignal._upfirdn import GPUBackend, GPUKernel
-    >>> cusignal._spectral.precompile_kernels()
-
-    To precompile a specific NumPy datatype, CuPy backend, and kernel type
-    >>> cusignal._spectral.precompile_kernels( [np.float64],
-        [GPUBackend.CUPY],
-        [GPUKernel.LOMBSCARGLE],)
-
-
-    To precompile a specific NumPy datatype and kernel type,
-    but both Numba and CuPY variations
-    >>> cusignal._spectral.precompile_kernels( dtype=[np.float64],
-        k_type=[GPUKernel.LOMBSCARGLE],)
-    """
-    if dtype is not None and not hasattr(dtype, "__iter__"):
-        raise TypeError(
-            "dtype ({}) should be in list - e.g [np.float32,]".format(dtype)
-        )
-
-    elif backend is not None and not hasattr(backend, "__iter__"):
-        raise TypeError(
-            "backend ({}) should be in list - e.g [{},]".format(
-                backend, backend
-            )
-        )
-    elif k_type is not None and not hasattr(k_type, "__iter__"):
-        raise TypeError(
-            "k_type ({}) should be in list - e.g [{},]".format(k_type, k_type)
-        )
-    else:
-        dtype = list(dtype) if dtype else _SUPPORTED_TYPES.keys()
-        backend = list(backend) if backend else list(GPUBackend)
-        k_type = list(k_type) if k_type else list(GPUKernel)
-
-        for d, b, k in itertools.product(dtype, backend, k_type):
-            _populate_kernel_cache(d, b, k)
-
-
 def _lombscargle(x, y, freqs, pgram, y_dot, cp_stream, autosync, use_numba):
->>>>>>> fa09f4d7
 
     device_id = cp.cuda.Device()
     numSM = device_id.attributes["MultiProcessorCount"]
