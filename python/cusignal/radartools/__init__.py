--- conflicted
+++ resolved
@@ -14,12 +14,9 @@
 from cusignal.radartools.radartools import (
     pulse_compression,
     pulse_doppler,
-<<<<<<< HEAD
+    ambgfun,
 )
 
 from cusignal.radartools.beamformers import (
     mvdr,
-=======
-    ambgfun,
->>>>>>> 7a1a9128
 )